package com.pingcap.spark

import java.util.Properties

import com.google.common.collect.ImmutableSet

import scala.collection.JavaConversions._
import scala.collection.mutable
import scala.collection.mutable.ArrayBuffer

class DAGTestCase(prop: Properties) extends TestCase(prop) {
  private val SPARK_DEFAULT_TO_IGNORE = Set[String](
    "select tp_datetime,tp_date from full_data_type_table  where tp_datetime = tp_date order by id_dt  limit 20", // we cannot get anything from spark, but can get some data from TiDB
    "select tp_date,tp_datetime from full_data_type_table  where tp_date = tp_datetime order by id_dt  limit 20",
    "select tp_date,tp_datetime from full_data_type_table  where tp_date < tp_datetime order by id_dt  limit 20"
  )

  protected val ARITHMETIC_CONSTANT: List[String] = List[String](
    java.lang.Long.MAX_VALUE.toString,
    java.lang.Long.MIN_VALUE.toString,
    java.lang.Double.MAX_VALUE.toString,
    java.lang.Double.MIN_VALUE.toString,
    3.14159265358979D.toString,
    "2.34E10",
    java.lang.Integer.MAX_VALUE.toString,
    java.lang.Integer.MIN_VALUE.toString,
    java.lang.Short.MAX_VALUE.toString,
    java.lang.Short.MIN_VALUE.toString,
    java.lang.Byte.MAX_VALUE.toString,
    java.lang.Byte.MIN_VALUE.toString,
    "0",
    "2017",
    BigDecimal.apply(2147868.65536).toString() // Decimal value
  )
  protected val PLACE_HOLDER: List[String] = List[String](
    LITERAL_NULL, // Null
    "'PingCAP'", // a simple test string
    "'2017-11-02'",
    "'2017-10-30'",
    "'2017-09-07 11:11:11'",
    "'2017-11-02 08:47:43'",
    "'fYfSp'"
  ) ++ ARITHMETIC_CONSTANT

  private var colList: List[String] = _

  // TODO: Eliminate these bugs
  private final val colSkipSet: ImmutableSet[String] =
    ImmutableSet.builder()
<<<<<<< HEAD
            .add("tp_bit") // bit cannot be push down
=======
      .add("tp_bit") // TODO: bit type is ignored due to false decoding
>>>>>>> 6370cfee
      //      .add("tp_datetime") // time zone shift
      //      .add("tp_year") // year in spark shows extra month and day
      //      .add("tp_time") // Time format is not the same in TiDB and spark
      .add("tp_enum") // TODO: enum and set are ignored because we are not supporting them yet
      .add("tp_set")
//      .add("tp_binary")
//      .add("tp_blob")
      .build()

  private val colSet: mutable.Set[String] = mutable.Set()

  override def run(dbName: String, testCases: ArrayBuffer[(String, String)]): Unit = {
    spark_jdbc.init(dbName)
    spark.init(dbName)
    jdbc.init(dbName)
    colList = jdbc.getTableColumnNames("full_data_type_table")
    prepareTestCol()
    testBundle(
      //      createSelfJoinTypeTest ++
      //      createSymmetryTypeTestCases ++
      createCartesianTypeTestCases ++
      createArithmeticTest ++
      createPlaceHolderTest ++
      createCount ++
      createInTest ++
      createDistinct ++
      createBetween ++
      createArithmeticAgg ++
      createFirstLast ++
      createUnion ++
      createAggregate ++
      createHaving
    )
  }

  def prepareTestCol(): Unit = {
    colList.foreach(colSet.add)
    colSkipSet.foreach(colSet.remove)
  }


  def createLogicalAndOr(): List[String] = {
    createLogical("and") ::: createLogical("or")
  }

  private def createLogical(op: String): List[String] = {
    colSet.flatMap((lCol: String) =>
      colSet.map((rCol: String) =>
        select(lCol, rCol) + where(
          binaryOpWithName(
            binaryOpWithName(lCol, rCol, "=", withTbName = false),
            binaryOpWithName(lCol, "0", ">", withTbName = false),
            op,
            withTbName = false
          ))
      )).toList
  }


  def testBundle(list: List[String]): Unit = {
    var result = false
    val startTime = System.currentTimeMillis()
    var count = 0
    for (sql <- list) {
      try {
        count += 1
        execAllAndJudge(sql)
        logger.info("Running num: " + count + " sql took " + (System.currentTimeMillis() - startTime) / 1000 + "s")
      } catch {
        case _: Throwable => logger.error("result: Run SQL " + sql + " Failed!")
      }
    }
    result = !result
    logger.warn(s"Result: Total DAG test run: ${list.size - testsSkipped} of ${list.size}")
    logger.warn(s"Result: Test ignored count:$testsSkipped, failed count:$testsFailed")
  }

  // ***********************************************************************************************
  // ******************************** Below is test cases generated ********************************

  def createUnion(): List[String] = {
    val skipLocalSet = mutable.Set[String]()
    skipLocalSet.add("tp_nvarchar")
    skipLocalSet.add("tp_varchar")
    skipLocalSet.add("tp_char")
    skipLocalSet.add("tp_mediumtext")
    skipLocalSet.add("tp_longtext")

    colSet.diff(skipLocalSet).map((col: String) =>
      s"(select $col from $TABLE_NAME where $col < 0) union (select $col from $TABLE_NAME where $col > 0) order by $col").toList
  }

  def createHaving(): List[String] = List(
    s"select tp_int%1000 a, count(*) from $TABLE_NAME group by (tp_int%1000) having sum(tp_int%1000) > 100 order by a",
    s"select tp_bigint%1000 a, count(*) from $TABLE_NAME group by (tp_bigint%1000) having sum(tp_bigint%1000) < 100 order by a"
  )

  def createArithmeticAgg(): List[String] = colSet.map((col: String) => s"select sum($col),avg($col),min($col),max($col) from $TABLE_NAME group by $col ${orderBy(col)}").toList

  def createFirstLast(): List[String] = colSet.map((col: String) => s"select first($col), last($col) from $TABLE_NAME group by $col order by $col").toList

  def createBetween(): List[String] = List(
    select("tp_int") + where(binaryOpWithName("tp_int", "-1202333 and 601508558", "between", withTbName = false)),
    select("tp_bigint") + where(binaryOpWithName("tp_bigint", "-2902580959275580308 and 9223372036854775807", "between", withTbName = false)),
    select("tp_decimal") + where(binaryOpWithName("tp_decimal", "2 and 200", "between", withTbName = false)),
    select("tp_double") + where(binaryOpWithName("tp_double", "0.2054466 and 3.1415926", "between", withTbName = false)),
    select("tp_float") + where(binaryOpWithName("tp_double", "-313.1415926 and 30.9412022", "between", withTbName = false)),
    select("tp_datetime") + where(binaryOpWithName("tp_datetime", "'2043-11-28 00:00:00' and '2017-09-07 11:11:11'", "between", withTbName = false)),
    select("tp_date") + where(binaryOpWithName("tp_date", "'2017-11-02' and '2043-11-28'", "between", withTbName = false)),
    select("tp_timestamp") + where(binaryOpWithName("tp_timestamp", "815587200000 and 1511862599000", "between", withTbName = false)),
    select("tp_year") + where(binaryOpWithName("tp_year", "1993 and 2017", "between", withTbName = false)),
    select("tp_real") + where(binaryOpWithName("tp_real", "4.44 and 0.5194052764001038", "between", withTbName = false))
  )

  def createCount(): List[String] = {
    colSet.map((col: String) =>
      select(s"count($col)")) .toList
  }

  def issueList(): List[String] = List(
    "select a.id_dt from full_data_type_table a where a.id_dt not in (select id_dt from full_data_type_table  where tp_decimal <> 1E10)",
    "select a.id_dt from full_data_type_table a left outer join (select id_dt from full_data_type_table  where tp_decimal <> 1E10) b on a.id_dt = b.id_dt where b.id_dt is null"
  )

  def createAggregate(): List[String] = colSet.map((str: String) => select(str) + groupBy(str) + orderBy(str)).toList

  def createInTest(): List[String] = List(
    select("tp_int") + where(binaryOpWithName("tp_int", "(2333, 601508558, 4294967296, 4294967295)", "in", withTbName = false)),
    select("tp_bigint") + where(binaryOpWithName("tp_bigint", "(122222, -2902580959275580308, 9223372036854775807, 9223372036854775808)", "in", withTbName = false)),
    select("tp_varchar") + where(binaryOpWithName("tp_varchar", "('nova', 'a948ddcf-9053-4700-916c-983d4af895ef')", "in", withTbName = false)),
    select("tp_decimal") + where(binaryOpWithName("tp_decimal", "(2, 3, 4)", "in", withTbName = false)),
    select("tp_double") + where(binaryOpWithName("tp_double", "(0.2054466,3.1415926,0.9412022)", "in", withTbName = false)),
    select("tp_float") + where(binaryOpWithName("tp_double", "(0.2054466,3.1415926,0.9412022)", "in", withTbName = false)),
    select("tp_datetime") + where(binaryOpWithName("tp_datetime", "('2043-11-28 00:00:00','2017-09-07 11:11:11','1986-02-03 00:00:00')", "in", withTbName = false)),
    select("tp_date") + where(binaryOpWithName("tp_date", "('2017-11-02', '2043-11-28 00:00:00')", "in", withTbName = false)),
    select("tp_timestamp") + where(binaryOpWithName("tp_timestamp", "('2017-11-02 16:48:01')", "in", withTbName = false)),
    select("tp_year") + where(binaryOpWithName("tp_year", "('2017')", "in", withTbName = false)),
    select("tp_real") + where(binaryOpWithName("tp_real", "(4.44,0.5194052764001038)", "in", withTbName = false)),
    select("tp_longtext") + where(binaryOpWithName("tp_longtext", "('很长的一段文字', 'OntPHB22qwSxriGUQ9RLfoiRkEMfEYFZdnAkL7SdpfD59MfmUXpKUAXiJpegn6dcMyfRyBhNw9efQfrl2yMmtM0zJx3ScAgTIA8djNnmCnMVzHgPWVYfHRnl8zENOD5SbrI4HAazss9xBVpikAgxdXKvlxmhfNoYIK0YYnO84MXKkMUinjPQ7zWHbh5lImp7g9HpIXgtkFFTXVvCaTr8mQXXOl957dxePeUvPv28GUdnzXTzk7thTbsWAtqU7YaK4QC4z9qHpbt5ex9ck8uHz2RoptFw71RIoKGiPsBD9YwXAS19goDM2H0yzVtDNJ6ls6jzXrGlJ6gIRG73Er0tVyourPdM42a5oDihfVP6XxjOjS0cmVIIppDSZIofkRfRhQWAunheFbEEPSHx3eybQ6pSIFd34Natgr2erFjyxFIRr7J535HT9aIReYIlocKK2ZI9sfcwhX0PeDNohY2tvHbsrHE0MlKCyVSTjPxszvFjCPlyqwQy')", "in", withTbName = false)),
    select("tp_text") + where(binaryOpWithName("tp_text", "('一般的文字', 'dQWD3XwSTevpbP5hADFdNO0dQvaueFhnGcJAm045mGv5fXttso')", "in", withTbName = false))
    //    select("tp_bit") + where(binaryOpWithName("tp_bit", "(1)", "in", withTbName = false))
    //    select("tp_enum") + where(binaryOpWithName("tp_enum", "(1)", "in", withTbName = false)),
    //    select("tp_set") + where(binaryOpWithName("tp_set", "('a,b')", "in", withTbName = false))
  )

  def createDistinct(): List[String] = {
    val skipLocalSet = mutable.Set[String]()
    skipLocalSet.add("tp_mediumtext")
    skipLocalSet.add("tp_longtext")
    skipLocalSet.add("tp_tinytext")
    skipLocalSet.add("tp_text")

    colSet.diff(skipLocalSet).map((str: String) =>
      select(distinct(str)) + orderBy(str)
    ).toList
  }

  /**
    * We create test for each type, each operator
    *
    * @return
    */
  def createSymmetryTypeTestCases: List[String] = {
    compareOpList.flatMap((op: String) => {
      colSet.map((tp: String) =>
        select(tp, tp) + where(binaryOpWithName(tp, tp, op, withTbName = false)) + limit())
        .toList
    })
  }

  def createSelfJoinTypeTest: List[String] = {
    val skipLocalSet = mutable.Set[String]()
    skipLocalSet.add("tp_nvarchar")
    skipLocalSet.add("tp_varchar")
    skipLocalSet.add("tp_char")
    skipLocalSet.add("tp_mediumtext")
    skipLocalSet.add("tp_longtext")

    compareOpList.flatMap((op: String) =>
      colSet.diff(skipLocalSet).flatMap((lCol: String) =>
        colSet.diff(skipLocalSet).map((rCol: String) =>
          buildBinarySelfJoinQuery(lCol, rCol, op)
        )
      )
    )
  }

  def createCartesianTypeTestCases: List[String] = {
    val skipLocalSet = mutable.Set[String]()
    skipLocalSet.add("tp_nvarchar")
    skipLocalSet.add("tp_varchar")
    skipLocalSet.add("tp_char")
    skipLocalSet.add("tp_mediumtext")
    skipLocalSet.add("tp_longtext")

    compareOpList.flatMap((op: String) =>
      colSet.flatMap((lCol: String) =>
        colSet.filter((rCol: String) =>
          lCol.eq(rCol) || (!skipLocalSet.contains(lCol) && !skipLocalSet.contains(rCol)))
          .map((rCol: String) =>
            select(lCol, rCol) + where(binaryOpWithName(lCol, rCol, op, withTbName = false)) + orderBy(ID_COL) + limit()
          )
      )
    )
  }

  def createArithmeticTest: List[String] = {
    var res = ArrayBuffer.empty[String]
    val skipLocalSet = mutable.Set[String]()
    skipLocalSet.add("tp_nvarchar")
    skipLocalSet.add("tp_varchar")
    skipLocalSet.add("tp_char")
    for (op <- arithmeticOpList) {
      for (lCol <- colSet) {
        if (!skipLocalSet.contains(lCol)) {
          for (rCol <- ARITHMETIC_CONSTANT) {
            if (!colSkipSet.contains(rCol)) {
              res += select(arithmeticOp(lCol, rCol, op)) + orderBy(ID_COL) + limit(10)
            }
          }
        }
      }
    }

    res.toList
  }

  def createPlaceHolderTest: List[String] = {
    var res = ArrayBuffer.empty[String]
    val skipLocalSet = mutable.Set[String]()
    skipLocalSet.add("tp_nvarchar")
    skipLocalSet.add("tp_varchar")
    skipLocalSet.add("tp_char")
    skipLocalSet.add("tp_year")

    val arithmeticSkipSet = mutable.Set[String]()
    arithmeticSkipSet.add("tp_int")
    arithmeticSkipSet.add("tp_float")
    arithmeticSkipSet.add("tp_decimal")
    arithmeticSkipSet.add("tp_double")
    arithmeticSkipSet.add("tp_real")
    arithmeticSkipSet.add("tp_bit")
    arithmeticSkipSet.add(ID_COL)

    for (op <- compareOpList) {
      for (col <- colSet) {
        if (!skipLocalSet.contains(col))
          for (placeHolder <- PLACE_HOLDER) {
            if (!placeHolder.eq("'PingCAP'") || !arithmeticSkipSet.exists(col.contains(_))) {
              res += select(countId()) + where(binaryOpWithName(
                col,
                placeHolder,
                op,
                withTbName = false
              ))
            }
          }
      }
    }

    res.toList
  }

  // ***********************************************************************************************
  // ******************************** Below is SQL build helper ************************************

  def distinct(cols: String*): String = {
    s" distinct$cols ".replace("WrappedArray", "")
  }

  def groupBy(cols: String*): String = {
    s" group by $cols ".replace("WrappedArray", "")
  }

  def buildBinarySelfJoinQuery(lCol: String, rCol: String, op: String): String = {
    selfJoinSelect(
      Array(
        tableColDot(LEFT_TB_NAME, ID_COL),
        tableColDot(LEFT_TB_NAME, lCol),
        tableColDot(RIGHT_TB_NAME, rCol)
      ): _*
    ) +
      where(binaryOpWithName(lCol, rCol, op)) +
      orderBy(
        Array(
          tableColDot(LEFT_TB_NAME, ID_COL),
          tableColDot(RIGHT_TB_NAME, ID_COL)
        ): _*
      )
  }

  def countId(): String = {
    s" count(1) "
  }

  def select(cols: String*): String = {
    var colList = ""
    for (col <- cols) {
      colList += col + ","
    }

    if (colList.length > 0) {
      colList = colList.substring(0, colList.length - 1)
    }

    s"select " +
      colList +
      s" from " +
      s"$TABLE_NAME "
  }

  def selfJoinSelect(cols: String*): String = {
    var colList = ""
    for (col <- cols) {
      colList += col + ","
    }

    if (colList.length > 0) {
      colList = colList.substring(0, colList.length - 1)
    }

    s"select " +
      colList +
      s" from " +
      s"$TABLE_NAME $LEFT_TB_NAME join full_data_type_table $RIGHT_TB_NAME " +
      s"on $LEFT_TB_NAME.id_dt > $RIGHT_TB_NAME.id_dt * $SCALE_FACTOR"
  }

  def orderBy(cols: String*): String = {
    s" order by $cols ".replace("WrappedArray", "").replace("(", "").replace(")", "")
  }

  def where(condition: String): String = {
    " where " + condition
  }

  def binaryOpWithName(leftCol: String, rightCol: String, op: String, withTbName: Boolean = true): String = {
    if (withTbName) {
      tableColDot(LEFT_TB_NAME, leftCol) + " " + op + " " + tableColDot(RIGHT_TB_NAME, rightCol)
    } else {
      leftCol + " " + op + " " + rightCol
    }
  }

  def tableColDot(table: String, col: String): String = {
    table + dot + col
  }

  def dot() = "."

  def arithmeticOp(l: String, r: String, op: String): String = {
    l + " " + op + " " + r
  }

  def limit(num: Int = 20): String = {
    " limit " + num
  }
}<|MERGE_RESOLUTION|>--- conflicted
+++ resolved
@@ -47,11 +47,7 @@
   // TODO: Eliminate these bugs
   private final val colSkipSet: ImmutableSet[String] =
     ImmutableSet.builder()
-<<<<<<< HEAD
-            .add("tp_bit") // bit cannot be push down
-=======
       .add("tp_bit") // TODO: bit type is ignored due to false decoding
->>>>>>> 6370cfee
       //      .add("tp_datetime") // time zone shift
       //      .add("tp_year") // year in spark shows extra month and day
       //      .add("tp_time") // Time format is not the same in TiDB and spark
