/*
 *
 * Copyright 2017 PingCAP, Inc.
 *
 * Licensed under the Apache License, Version 2.0 (the "License");
 * you may not use this file except in compliance with the License.
 * You may obtain a copy of the License at
 *
 *      http://www.apache.org/licenses/LICENSE-2.0
 *
 * Unless required by applicable law or agreed to in writing, software
 * distributed under the License is distributed on an "AS IS" BASIS,
 * See the License for the specific language governing permissions and
 * limitations under the License.
 *
 */

package com.pingcap.spark

import java.io.File
import java.sql.Timestamp
import java.text.SimpleDateFormat
import java.util.Properties

import com.pingcap.spark.Utils._
import com.typesafe.scalalogging.slf4j.LazyLogging

import scala.collection.mutable.ArrayBuffer

class TestCase(val prop: Properties) extends LazyLogging {

  object RunMode extends Enumeration {
    type RunMode = Value
    val Test, Load, LoadNTest, Dump, TestIndex, TestDAG, SqlOnly = Value
  }

  protected val KeyDumpDBList = "test.dumpDB.databases"
  protected val KeyMode = "test.mode"
  protected val KeyTestBasePath = "test.basepath"
  protected val KeyTestIgnore = "test.ignore"
  protected val KeyTestDBToUse = "test.db"
  protected val KeyTestSql = "test.sql"

  protected val dbNames: Array[String] = getOrElse(prop, KeyDumpDBList, "").split(",")
  protected val sqlCheck: String = getOrElse(prop, KeyTestSql, "")
  protected val oneSqlOnly: Boolean = sqlCheck != ""
  protected val mode: RunMode.RunMode = if (oneSqlOnly) RunMode.SqlOnly else RunMode.withName(getOrElse(prop, KeyMode, "Test"))
  protected val basePath: String = getOrElse(prop, KeyTestBasePath, "./testcases")
  protected val ignoreCases: Array[String] = getOrElse(prop, KeyTestIgnore, "").split(",")
  protected val useDatabase: Array[String] = getOrElse(prop, KeyTestDBToUse, "").split(",")
  protected val dbAssigned: Boolean = !useDatabase.isEmpty && !useDatabase.head.isEmpty

  protected lazy val jdbc = new JDBCWrapper(prop)
  protected lazy val spark = new SparkWrapper()
  protected lazy val spark_jdbc = new SparkJDBCWrapper(prop)

  private val eps = 1.0e-2

  protected var testsFailed = 0
  protected var testsExecuted = 0
  protected var testsSkipped = 0
  protected var inlineSQLNumber = 0
  protected var ignoredTest = 0

  private val tidbExceptionOutput = "TiDB execution failed with exception caught"
  private val sparkExceptionOutput = "Spark execution failed with exception caught"
  private val sparkJDBCExceptionOutput = "Spark JDBC execution failed with exception caught"

  private final val SparkIgnore = Set[String](
    "type mismatch",
    "only support precision",
    "Invalid Flag type for TimestampType: 8",
    "Invalid Flag type for DateTimeType: 8",
    "Decimal scale (18) cannot be greater than precision ",
    "0E-11", // unresolvable precision fault
    "overflows",
    "2017-01-01" // timestamp error
    //    "unknown error Other"
    //    "Error converting access pointsnull"
  )

  private final val TiDBIgnore = Set[String](
//    "out of range"
//    "BIGINT",
//    "invalid time format",
//    "line 1 column 13 near"
  )

  protected val compareOpList = List("=", "<", ">", "<=", ">=", "!=", "<>")
  protected val arithmeticOpList = List("+", "-", "*", "/", "%")
  protected val LEFT_TB_NAME = "A"
  protected val RIGHT_TB_NAME = "B"
  protected val TABLE_NAME = "full_data_type_table"
  protected val LITERAL_NULL = "null"
  protected val SCALE_FACTOR: Integer = 4 * 4
  protected val ID_COL = "id_dt"

  def init(): Unit = {

    logger.info("Databases to dump: " + dbNames.mkString(","))
    logger.info("Run Mode: " + mode)
    logger.info("basePath: " + basePath)
    logger.info("use these DataBases only: " + (if (dbAssigned) useDatabase.head else "None"))

    mode match {
      case RunMode.Dump => dbNames.filter(!_.isEmpty).foreach { dbName =>
        logger.info("Dumping database " + dbName)
        if (dbName == null) {
          throw new IllegalArgumentException("database name is null while dumping")
        }
        jdbc.init(dbName)
        ensurePath(basePath, dbName)
        jdbc.dumpAllTables(joinPath(basePath, dbName))
      }

      case RunMode.Load => work(basePath, run=false, load=true, compareNeeded=true)

      case RunMode.Test => work(basePath, run=true, load=false, compareNeeded=true)

      case RunMode.LoadNTest => work(basePath, run=true, load=true, compareNeeded=true)

      case RunMode.TestIndex => work(basePath, run=true, load=false, compareNeeded=false)

      case RunMode.TestDAG => work(basePath, run=true, load=false, compareNeeded=false)

      case RunMode.SqlOnly => work(basePath, run=true, load=false, compareNeeded=false)
    }

    mode match {
      case RunMode.Test | RunMode.TestIndex | RunMode.TestDAG =>
        logger.warn("Result: All tests done.")
        logger.warn("Result: Tests run: " + testsExecuted
          + "  Tests succeeded: " + (testsExecuted - testsFailed - testsSkipped)
          + "  Tests failed: " + testsFailed
          + "  Tests skipped: " + testsSkipped)
        jdbc.close()
        spark.close()
        spark_jdbc.close()
      case _ =>
    }
  }

  protected def work(parentPath: String, run: Boolean, load: Boolean, compareNeeded: Boolean): Unit = {
    val ddls = ArrayBuffer.empty[String]
    val dataFiles = ArrayBuffer.empty[String]
    val dirs = ArrayBuffer.empty[String]

    val dir = new File(parentPath)
    val testCases = ArrayBuffer.empty[(String, String)]

    var dbName = dir.getName
    logger.info(s"get ignored: ${ignoreCases.toList}")
    logger.info(s"current dbName $dbName is " + (if (ignoreCases.exists(_.equalsIgnoreCase(dbName))
      || (dbAssigned && !useDatabase.exists(_.equalsIgnoreCase(dbName)))) "" else "not ") +
      "ignored")

    logger.info(s"run=${run.toString} load=${load.toString} compareNeeded=${compareNeeded.toString}")
    try {
      if (!ignoreCases.exists(_.equalsIgnoreCase(dbName))) {
        if (dir.isDirectory) {
          dir.listFiles().map { f =>
            if (f.isDirectory) {
              dirs += f.getAbsolutePath
            } else {
              if (f.getName.endsWith(DDLSuffix)) {
                ddls += f.getAbsolutePath
              } else if (f.getName.endsWith(DataSuffix)) {
                dataFiles += f.getAbsolutePath
              } else if (f.getName.endsWith(SQLSuffix)) {
                testCases += ((f.getName, readFile(f.getAbsolutePath).mkString("\n")))
              }
            }
          }
        } else {
          throw new IllegalArgumentException("Cannot prepare non-folder")
        }

        if (load) {
          logger.info(s"Switch to $dbName")
          dbName = jdbc.init(dbName)
          logger.info("Load data... ")
          ddls.foreach { file => {
            logger.info(s"Register for DDL script $file")
            jdbc.createTable(file)
          }
          }
          dataFiles.foreach { file => {
            logger.info(s"Register for data loading script $file")
            jdbc.loadTable(file)
          }
          }
        }
        if (run) {
          if (!dbAssigned || useDatabase.exists(_.equalsIgnoreCase(dbName))) {
            test(dbName, testCases, compareNeeded)
          }
        }

        dirs.foreach { dir =>
          work(dir, run, load, compareNeeded)
        }
      }
    } catch {
      case e: Exception => logger.error("Unexpected error occured: " + e.getMessage)
    }
  }

  private def printDiffSparkJDBC(sqlName: String, sql: String, sparkJDBC: List[List[Any]], tiSpark: List[List[Any]]): Unit = {
    if (compResult(sparkJDBC, tiSpark)) {
      return
    }

    try {
      logger.info(s"Dump diff for JDBC Spark $sqlName \n")
      writeResult(sql, sparkJDBC, sqlName + ".result.jdbc")
      logger.info(s"Dump diff for TiSpark $sqlName \n")
      writeResult(sql, tiSpark, sqlName + ".result.spark")
    } catch {
      case e : Exception => logger.error("Write file error:" + e.getMessage)
    }
  }

  private def printDiff(sqlName: String, sql: String, tiDb: List[List[Any]], tiSpark: List[List[Any]]): Unit = {
    if (compResult(tiDb, tiSpark)) {
      return
    }

    try {
      logger.info(s"Dump diff for TiSpark $sqlName \n")
      writeResult(sql, tiDb, sqlName + ".result.tidb")
      logger.info(s"Dump diff for TiDB $sqlName \n")
      writeResult(sql, tiSpark, sqlName + ".result.spark")
    } catch {
      case e: Exception => logger.error("Write file error:" + e.getMessage)
    }
  }

  def checkIgnore(value: Any, str: String): Boolean = {
    if (value == null) {
      false
    } else {
      value.toString.contains(str)
    }
  }

  def checkSparkIgnore(tiSpark: List[List[Any]]): Boolean = {
    val ignoreCase = SparkIgnore ++ TiDBIgnore
    tiSpark.exists(
      (row: List[Any]) => row.exists(
        (str: Any) => ignoreCase.exists(
          (i: String) => checkIgnore(str, i)
        )))
  }

  def checkTiDBIgnore(tiDb: List[List[Any]]): Boolean = {
    tiDb.exists(
      (row: List[Any]) => row.exists(
        (str: Any) => TiDBIgnore.exists(
          (i: String) => checkIgnore(str, i)
        )))
  }

  def checkSparkJDBCIgnore(sparkJDBC: List[List[Any]]): Boolean = {
    sparkJDBC.exists(
      (row: List[Any]) => row.exists(
        (str: Any) => SparkIgnore.exists(
          (i: String) => checkIgnore(str, i)
        )))
  }

  def testSparkAndSparkJDBC(dbName: String, testCases: ArrayBuffer[(String, String)]): Unit = {
    spark_jdbc.init(dbName)
    spark.init(dbName)

    testCases.sortBy(_._1).foreach { case (file, sql) =>
      logger.info(s"\nquery on Spark $file ")
      val spark_jdbc = execSparkJDBC(sql)
      logger.info(s"query on TiSpark $file ")
      val spark = execSpark(sql)
      val result = compResult(spark_jdbc, spark)
      if (!result) {
        testsFailed += 1
        printDiffSparkJDBC(s"$dbName.$file", sql, spark_jdbc, spark)
      }
      testsExecuted += 1

      logger.warn(s"\n*************** $file result: $result\n\n\n")
    }
  }

  def test(dbName: String, testCases: ArrayBuffer[(String, String)]): Unit = {
    jdbc.init(dbName)
    spark.init(dbName)

    testCases.sortBy(_._1).foreach { case (file, sql) =>
      logger.info(s"query on TiSpark $file ")
      val spark = execSpark(sql)
      logger.info(s"\nquery on TiDB $file ")
      val tidb = execTiDB(sql)
      val result = compResult(tidb, spark)
      if (!result) {
        printDiff(s"$dbName.$file", sql, tidb, spark)
      }
      testsExecuted += 1

      logger.warn(s"\n*************** $file result: $result\n\n\n")
    }
  }

  def execTiDB(sql: String): List[List[Any]] = {
    try {
      val ans = time {
        jdbc.queryTiDB(sql)._2
      }(logger)
      logger.info(s"hint: ${ans.length} row(s)")
      ans
    } catch {
      case e: Exception => throw e
    }
  }

  def execSparkJDBC(sql: String): List[List[Any]] = {
    try {
      val ans = time {
        spark_jdbc.querySpark(sql)
      }(logger)
      logger.info(s"hint: ${ans.length} row(s)")
      ans
    } catch {
      case e: Exception => throw e
    }
  }

  def execSpark(sql: String): List[List[Any]] = {
    try {
      val ans = time {
        spark.querySpark(sql)
      }(logger)
      logger.info(s"hint: ${ans.length} row(s)")
      ans
    } catch {
      case e: Exception => throw e
    }
  }

  def execTiDBAndShow(str: String): Unit = {
    try {
      val tidb = execTiDB(str)
      logger.info(s"output: $tidb")
    } catch {
      case e: Exception =>
        logger.error(s"$tidbExceptionOutput: ${e.getMessage}\n")
    }
  }

  def execSparkJDBCAndShow(str: String): Unit = {
    try {
      val spark_jdbc = execSparkJDBC(str)
      logger.info(s"output: $spark_jdbc")
    } catch {
      case e: Exception =>
        logger.error(s"$sparkJDBCExceptionOutput: ${e.getMessage}\n")
    }
  }

  def execSparkAndShow(str: String): Unit = {
    try {
      val spark = execSpark(str)
      logger.info(s"output: $spark")
    } catch {
      case e: Exception =>
        logger.error(s"$sparkExceptionOutput: ${e.getMessage}\n")
    }
  }

  def execBothSparkAndShow(str: String): Unit = {
    testsExecuted += 1
    inlineSQLNumber += 1
    execSparkJDBCAndShow(str)
    execSparkAndShow(str)
  }

  def execBothAndShow(str: String): Unit = {
    testsExecuted += 1
    inlineSQLNumber += 1
    execTiDBAndShow(str)
    execSparkAndShow(str)
  }

  def execAllAndShow(str: String): Unit = {
    testsExecuted += 1
    inlineSQLNumber += 1
    execTiDBAndShow(str)
    execSparkJDBCAndShow(str)
    execSparkAndShow(str)
  }

  def execSparkBothAndSkip(str: String): Boolean = {
    execSparkBothAndJudge(str, skipped = true)
  }

  def execBothAndSkip(str: String): Boolean = {
    execBothAndJudge(str, skipped = true)
  }

  def execSparkBothAndJudge(str: String, skipped: Boolean = false): Boolean = {
    var spark_jdbc: List[List[Any]] = List.empty
    var spark: List[List[Any]] = List.empty

    testsExecuted += 1
    if (skipped) {
      testsSkipped += 1
    } else {
      inlineSQLNumber += 1
    }
    var sparkJDBCRunTimeError = false
    var sparkRunTimeError = false

    try {
      spark_jdbc = execSparkJDBC(str)
    } catch {
      case e: Exception =>
        logger.error(s"$sparkJDBCExceptionOutput: ${e.getMessage}\n")
        spark_jdbc = List.apply(List.apply[String](e.getMessage))
        sparkJDBCRunTimeError = true
    }
    try {
      spark = execSpark(str)
    } catch {
      case e: Exception =>
        logger.error(s"$sparkExceptionOutput: ${e.getMessage}\n")
        spark = List.apply(List.apply[String](e.getMessage))
        sparkRunTimeError = true
    }
    val isFalse = sparkJDBCRunTimeError || sparkRunTimeError || !compResult(spark_jdbc, spark)
    if (isFalse) {
      if (skipped) {
        logger.warn(s"Test SKIPPED. #$inlineSQLNumber\n")
      } else {
        logger.warn(s"Test FAILED. #$inlineSQLNumber\n")
      }
      logger.warn(s"Spark-JDBC output: $spark_jdbc")
      logger.warn(s"Spark output: $spark")
      if (!skipped) {
        if (checkSparkIgnore(spark) || checkSparkJDBCIgnore(spark_jdbc))
        printDiffSparkJDBC(s"inlineTest$inlineSQLNumber", str, spark_jdbc, spark)
      } else {
        return false
      }
    } else {
      if (skipped) {
        logger.warn(s"Test SKIPPED. #$inlineSQLNumber\n")
      } else {
        logger.info(s"Test PASSED. #$inlineSQLNumber\n")
      }
    }
    isFalse
  }

  def execBothAndJudge(str: String, skipped: Boolean = false): Boolean = {
    var tidb: List[List[Any]] = List.empty
    var spark: List[List[Any]] = List.empty

    testsExecuted += 1
    if (skipped) {
      testsSkipped += 1
    } else {
      inlineSQLNumber += 1
    }

    var tidbRunTimeError = false
    var sparkRunTimeError = false

    try {
      tidb = execTiDB(str)
    } catch {
      case e: Exception =>
        logger.error(s"$tidbExceptionOutput: ${e.getMessage}\n")
        tidb = List.apply(List.apply[String](e.getMessage))
        tidbRunTimeError = true
    }
    try {
      spark = execSpark(str)
    } catch {
      case e: Exception =>
        logger.error(s"$sparkExceptionOutput: ${e.getMessage}\n")
        spark = List.apply(List.apply[String](e.getMessage))
        sparkRunTimeError = true
    }

    val isFalse = tidbRunTimeError || sparkRunTimeError || !compResult(tidb, spark)
    if (isFalse) {
      if (skipped) {
        logger.warn(s"Test SKIPPED. #$inlineSQLNumber\n")
      } else {
        logger.warn(s"Test FAILED. #$inlineSQLNumber\n")
      }
      logger.warn(s"TiDB output: $tidb")
      logger.warn(s"Spark output: $spark")
      if (!skipped) {
        printDiff(s"inlineTest$inlineSQLNumber", str, tidb, spark)
      } else {
        return false
      }
    } else {
      if (skipped) {
        logger.warn(s"Test SKIPPED. #$inlineSQLNumber\n")
      } else {
        logger.info(s"Test PASSED. #$inlineSQLNumber\n")
      }
    }
    isFalse
  }

  def execAllAndJudge(str: String, skipped: Boolean = false): Boolean = {
    var tidb: List[List[Any]] = List.empty
    var spark_jdbc: List[List[Any]] = List.empty
    var spark: List[List[Any]] = List.empty

    testsExecuted += 1
    if (skipped) {
      testsSkipped += 1
    } else {
      inlineSQLNumber += 1
    }

    var tidbRunTimeError = false
    var sparkRunTimeError = false
    var sparkJDBCRunTimeError = false

    try {
      spark_jdbc = execSparkJDBC(str)
    } catch {
      case e: Exception =>
        logger.error(s"$sparkJDBCExceptionOutput: ${e.getMessage}\n")
        spark_jdbc = List.apply(List.apply[String](e.getMessage))
        sparkJDBCRunTimeError = true
    }
    try {
      spark = execSpark(str)
    } catch {
      case e: Exception =>
        logger.error(s"$sparkExceptionOutput: ${e.getMessage}\n")
        spark = List.apply(List.apply[String](e.getMessage))
        sparkRunTimeError = true
    }

    val isSparkJDBCvsSparkFalse = sparkRunTimeError || sparkJDBCRunTimeError || !compResult(spark_jdbc, spark)

    var isTiDBvsSparkFalse = false

    var isFalse = false

    if (isSparkJDBCvsSparkFalse) {
      try {
        tidb = execTiDB(str)
      } catch {
        case e: Exception =>
          logger.error(s"$tidbExceptionOutput: ${e.getMessage}\n")
          tidb = List.apply(List.apply[String](e.getMessage))
          tidbRunTimeError = true
      }
      isTiDBvsSparkFalse = sparkRunTimeError || tidbRunTimeError || !compResult(tidb, spark)
      isFalse = isTiDBvsSparkFalse && isSparkJDBCvsSparkFalse
    }

    if (isFalse) {
      if (skipped) {
        logger.warn(s"Test SKIPPED. #$inlineSQLNumber\n")
      }
      if (isTiDBvsSparkFalse) {
        logger.warn(s"TiDB output: $tidb")
      }
      if (isSparkJDBCvsSparkFalse) {
        logger.warn(s"Spark-JDBC output: $spark_jdbc")
      }
      logger.warn(s"Spark output: $spark")
      if (!skipped) {
        if (checkTiDBIgnore(tidb) || checkSparkIgnore(spark) || checkSparkJDBCIgnore(spark_jdbc)) {
          testsSkipped += 1
          logger.warn(s"Test SKIPPED. #$inlineSQLNumber\n")
        } else {
          testsFailed += 1
          printDiffSparkJDBC(s"inlineTest$inlineSQLNumber", str, spark_jdbc, spark)
          printDiff(s"inlineTest$inlineSQLNumber", str, tidb, spark)
          logger.warn(s"Test FAILED. #$inlineSQLNumber\n")
        }
      } else {
        return false
      }
    } else {
      if (skipped) {
        logger.warn(s"Test SKIPPED. #$inlineSQLNumber\n")
      } else {
        logger.info(s"Test PASSED. #$inlineSQLNumber\n")
      }
    }
    isFalse
  }

  def run(dbName: String, testCases: ArrayBuffer[(String, String)]): Unit = {}

  private def testAndCalc(myTest: TestCase, dbName: String, testCases: ArrayBuffer[(String, String)]): Unit = {
    myTest.inlineSQLNumber = inlineSQLNumber
    myTest.run(dbName, testCases)
    testsExecuted += myTest.testsExecuted
    testsSkipped += myTest.testsSkipped
    testsFailed += myTest.testsFailed
    inlineSQLNumber = myTest.inlineSQLNumber
  }

  private def testInline(dbName: String, testCases: ArrayBuffer[(String, String)]): Unit = {
    if (dbName.equalsIgnoreCase("test_index")) {
      testAndCalc(new IssueTestCase(prop), dbName, testCases)
      testAndCalc(new TestIndex(prop), dbName, testCases)
    } else if (dbName.equalsIgnoreCase("tispark_test")) {
      testAndCalc(new DAGTestCase(prop), dbName, testCases)
    } else {
      test(dbName, testCases)
    }
  }

  private def testSql(dbName: String, sql: String): Unit = {
    spark.init(dbName)
    spark_jdbc.init(dbName)
<<<<<<< HEAD
    execSparkBothAndJudge(sql)
=======
    logger.info(if (execSparkBothAndJudge(sql)) "TEST FAILED." else "TEST PASSED.")
>>>>>>> 6370cfee
  }

  private def test(dbName: String, testCases: ArrayBuffer[(String, String)], compareNeeded: Boolean): Unit = {
    try {
      if (oneSqlOnly) {
        testSql(dbName, sqlCheck)
      } else if (dbName.equalsIgnoreCase("tpch_test")) {
        testSparkAndSparkJDBC(dbName, testCases)
      } else if (compareNeeded) {
        test(dbName, testCases)
      } else {
        testInline(dbName, testCases)
      }
    } catch {
      case e: Exception => logger.error(s"Exception caught when testing on $dbName: " + e.getMessage)
    }
  }

  private def compResult(lhs: List[List[Any]], rhs: List[List[Any]]): Boolean = {
    def toDouble(x: Any): Double = x match {
      case d: Double => d
      case d: Float => d.toDouble
      case d: java.math.BigDecimal => d.doubleValue()
      case d: BigDecimal => d.bigDecimal.doubleValue()
      case d: Number => d.doubleValue()
      case _ => 0.0
    }

    def toInteger(x: Any): Long = x match {
      case d: BigInt => d.bigInteger.longValue()
      case d: Number => d.longValue()
    }

    def toString(value: Any): String = {
      new SimpleDateFormat("yy-MM-dd HH:mm:ss").format(value)
    }

    def compValue(lhs: Any, rhs: Any): Boolean = {
      if (lhs == rhs || lhs.toString == rhs.toString) {
        true
      } else lhs match {
        case _: Double | _: Float | _: BigDecimal | _: java.math.BigDecimal =>
          val l = toDouble(lhs)
          val r = toDouble(rhs)
          Math.abs(l - r) < eps || Math.abs(r) > eps && Math.abs((l - r) / r) < eps
        case _: Number | _: BigInt | _: java.math.BigInteger =>
          toInteger(lhs) == toInteger(rhs)
        case _: Timestamp =>
          toString(lhs) == toString(rhs)
        case _ =>
          false
      }
    }

    def compRow(lhs: List[Any], rhs: List[Any]): Boolean = {
      if (lhs == null && rhs == null) {
        true
      } else if (lhs == null || rhs == null) {
        false
      } else {
        !lhs.zipWithIndex.exists {
          case (value, i) => !compValue(value, rhs(i))
        }
      }
    }

    try {
      !lhs.zipWithIndex.exists {
        case (row, i) => !compRow(row, rhs(i))
      }
    } catch {
      // TODO:Remove this temporary exception handling
      //      case _:RuntimeException => false
      case _: Throwable => false
    }
  }

  private def writeResult(sql: String, rowList: List[List[Any]], path: String): Unit = {
    val sb = StringBuilder.newBuilder
    sb.append(sql + "\n")
    rowList.foreach {
      row => {
        row.foreach {
          value => sb.append(value + " ")
        }
        sb.append("\n")
      }
    }
    writeFile(sb.toString(), path)
  }
}<|MERGE_RESOLUTION|>--- conflicted
+++ resolved
@@ -623,11 +623,7 @@
   private def testSql(dbName: String, sql: String): Unit = {
     spark.init(dbName)
     spark_jdbc.init(dbName)
-<<<<<<< HEAD
-    execSparkBothAndJudge(sql)
-=======
     logger.info(if (execSparkBothAndJudge(sql)) "TEST FAILED." else "TEST PASSED.")
->>>>>>> 6370cfee
   }
 
   private def test(dbName: String, testCases: ArrayBuffer[(String, String)], compareNeeded: Boolean): Unit = {
