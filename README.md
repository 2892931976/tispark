## What is TiSpark?

TiSpark is a thin layer built for running Apache Spark on top of TiDB/TiKV to answer the complex OLAP queries. It takes advantages of both the Spark platform and the distributed TiKV cluster, at the same time, seamlessly glues to TiDB, the distributed OLTP database, to provide a Hybrid Transactional/Analytical Processing (HTAP) to serve as a one-stop solution for online transactions and analysis.

## TiSpark Architecture

![architecture](./docs/architecture.png)


- TiSpark integrates with Spark Catalyst Engine deeply. It provides precise control of the computing, which allows Spark read data from TiKV efficiently. It also supports index seek, which improves the performance of the point query execution significantly.

- It utilizes several strategies to push down the computing to reduce the size of dataset handling by Spark SQL, which accelerates the query execution. It also uses the TiDB built-in statistical information for  the query plan optimization.

- From the data integration point of view, TiSpark + TiDB provides a solution runs both transaction and analysis directly on the same platform without building and maintaining any ETLs. It simplifies the system architecture and reduces the cost of maintenance.

- In addition, you can deploy and utilize tools from the Spark ecosystem for further data processing and manipulation on TiDB. For example, using TiSpark for data analysis and ETL; retrieving data from TiKV as a machine learning data source; generating reports from the scheduling system  and so on.

TiSpark depends on the existence of TiKV clusters and PDs. It also needs to setup and use Spark clustering platform. 

A thin layer of TiSpark. Most of the logic is inside tikv-java-client library.
https://github.com/pingcap/tikv-client-lib-java


Uses as below
```
./bin/spark-shell --jars /wherever-it-is/tispark-0.1.0-SNAPSHOT-jar-with-dependencies.jar
```

```

import org.apache.spark.sql.TiContext
val ti = new TiContext(spark) 

// Mapping all TiDB tables from database tpch as Spark SQL tables
ti.tidbMapDatabase("tpch")

spark.sql("select count(*) from lineitem").show
```

## Current Version
```
ti.version
```
or
```
spark.sql("select ti_version()").show
```

## Configuration

Below configurations can be put together with spark-defaults.conf or passed in the same way as other Spark config properties.

|    Key    | Default Value | Description |
| ---------- | --- | --- |
| spark.tispark.pd.addresses |  127.0.0.1:2379 | PD Cluster Addresses, split by comma |
| spark.tispark.grpc.framesize |  268435456 | Max frame size of GRPC response |
| spark.tispark.grpc.timeout_in_sec |  10 | GRPC timeout time in seconds |
| spark.tispark.meta.reload_period_in_sec |  60 | Metastore reload period in seconds |
| spark.tispark.plan.allow_agg_pushdown |  true | If allow aggregation pushdown (in case of busy TiKV nodes) |
| spark.tispark.plan.allow_index_double_read |  false | If allow index double read (which might cause heavy pressure on TiKV) |
| spark.tispark.index.scan_batch_size |  2000000 | How many row key in batch for concurrent index scan |
| spark.tispark.index.scan_concurrency |  5 | Maximal threads for index scan retrieving row keys (shared among tasks inside each JVM) |
| spark.tispark.table.scan_concurrency |  512 | Maximal threads for table scan (shared among tasks inside each JVM) |
| spark.tispark.request.command.priority |  "Low" | "Low", "Normal", "High" which impacts resource to get in TiKV. Low is recommended for not disturbing OLTP workload |
| spark.tispark.coprocess.streaming |  false | Whether to use streaming for response fetching |
| spark.tispark.plan.unsupported_pushdown_exprs |  "" | A comma separated list of expressions. In case you have very old version of TiKV, you might disable some of the expression push-down if not supported |
<<<<<<< HEAD
| spark.tispark.plan.downgrade.index_threshold | 100000 | If index scan handles for one region exceeds this limit in original request, downgrade the request to a full table scan rather than original planned index scan |
=======
| spark.tispark.request.timezone.offset |  Local Timezone offset | An integer, represents timezone offset to UTC time(like 28800, GMT+8), this value will be added to requests issued to TiKV |

>>>>>>> 477b254a

## Quick start

Read the [Quick Start](./docs/userguide.md).

## How to build

TiSpark depends on TiKV java client project which is included as a submodule. 
To build TiKV client:
```
./bin/build-client.sh
```
To build TiSpark itself:
```
mvn clean package
```

## Follow us

### Twitter

[@PingCAP](https://twitter.com/PingCAP)

### Mailing list

tidb-user@googlegroups.com

[Google Group](https://groups.google.com/forum/#!forum/tidb-user)

## License
TiSpark is under the Apache 2.0 license. See the [LICENSE](./LICENSE) file for details.
<|MERGE_RESOLUTION|>--- conflicted
+++ resolved
@@ -64,12 +64,8 @@
 | spark.tispark.request.command.priority |  "Low" | "Low", "Normal", "High" which impacts resource to get in TiKV. Low is recommended for not disturbing OLTP workload |
 | spark.tispark.coprocess.streaming |  false | Whether to use streaming for response fetching |
 | spark.tispark.plan.unsupported_pushdown_exprs |  "" | A comma separated list of expressions. In case you have very old version of TiKV, you might disable some of the expression push-down if not supported |
-<<<<<<< HEAD
 | spark.tispark.plan.downgrade.index_threshold | 100000 | If index scan handles for one region exceeds this limit in original request, downgrade the request to a full table scan rather than original planned index scan |
-=======
 | spark.tispark.request.timezone.offset |  Local Timezone offset | An integer, represents timezone offset to UTC time(like 28800, GMT+8), this value will be added to requests issued to TiKV |
-
->>>>>>> 477b254a
 
 ## Quick start
 
